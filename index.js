--- conflicted
+++ resolved
@@ -117,6 +117,8 @@
             contentBottomOffset,
         } = this.state;
 
+        const newChildren = this._cloneDeepComponents(children);
+
         const ScrollComponent = useAnimatedScrollView ? Animated.ScrollView : ScrollView;
         const ContainerComponent = useKeyboardAvoidingView ? KeyboardAvoidingView : View;
 
@@ -127,8 +129,10 @@
                                      onMomentumScrollEnd={this._onMomentumScrollEnd}
                                      onFocusCapture={this._onFocus} {...otherProps}>
                         <View style={{ marginBottom: contentBottomOffset }}
-                              onStartShouldSetResponderCapture={isIOS ? this._onTouchStart : null}>
-                            {children}
+                              onStartShouldSetResponderCapture={isIOS ? this._onTouchStart : null}
+                              onResponderMove={this._onTouchMove}
+                              onResponderRelease={this._onTouchEnd}>
+                            {newChildren}
                             <View style={styles.hidden}
                                   pointerEvents="none">
                                 {
@@ -172,8 +176,6 @@
         });
     }
 
-<<<<<<< HEAD
-=======
     _cloneDeepComponents(Component) {
         if (isArray(Component)) {
             return Component.map(subComponent => this._cloneDeepComponents(subComponent));
@@ -226,7 +228,6 @@
         return Component;
     }
 
->>>>>>> dabf9c87
     _getInputInfo(target) {
         return this._inputInfoMap[target] = this._inputInfoMap[target] || {};
     }
@@ -390,8 +391,6 @@
             if (isIOS) this._scrollToKeyboardRequest();
         }
     };
-<<<<<<< HEAD
-=======
 
     // onChange 在 onContentSizeChange 之前触发
     // onChange 在 onSelectionChange 之后触发
@@ -430,12 +429,15 @@
         }
         this._scrollToKeyboardRequest(true);
     };
->>>>>>> dabf9c87
 }
 
 function getProps(targetNode) {
     return targetNode.memoizedProps || // >= react-native 0.49
         targetNode._currentElement.props; // <= react-native 0.48
+}
+
+function isArray(arr) {
+    return Object.prototype.toString.call(arr) === '[object Array]';
 }
 
 const styles = StyleSheet.create({
